<<<<<<< HEAD
# EasyVideo - AI-Powered Video Creation Platform

> **[中文文档](README_zh-CN.md) | English**

A comprehensive AI-powered video creation platform that transforms text into images and images into videos using state-of-the-art AI models including FLUX and Wan-AI.

[![GitHub Stars](https://img.shields.io/github/stars/username/EasyVideo?style=flat-square)](https://github.com/username/EasyVideo/stargazers)
[![License](https://img.shields.io/badge/license-MIT-blue.svg?style=flat-square)](LICENSE)
[![Node.js](https://img.shields.io/badge/node.js-12.22.9+-green.svg?style=flat-square)](https://nodejs.org/)
[![Python](https://img.shields.io/badge/python-3.7+-blue.svg?style=flat-square)](https://python.org/)
[![React](https://img.shields.io/badge/react-17.0.2-blue.svg?style=flat-square)](https://reactjs.org/)
[![TypeScript](https://img.shields.io/badge/typescript-4.7.4-blue.svg?style=flat-square)](https://typescriptlang.org/)

## 🎯 Key Features

- **🎨 Text-to-Image Generation**: High-quality image generation using FLUX models
- **🎬 Image-to-Video Conversion**: Transform static images into dynamic videos with Wan-AI models
- **📝 AI Storyboard Creation**: Automated storyboard and script generation
- **📁 Project Management**: Complete project lifecycle management with export capabilities
- **⚡ Real-time Preview**: Live preview during generation process
- **🔧 Multi-format Support**: Support for various image and video formats

## 📋 Table of Contents

- [Quick Start](#-quick-start)
- [Architecture Overview](#-architecture-overview)
- [Project Structure](#-project-structure)
- [Feature Mapping](#-feature-mapping)
- [Technical Documentation](#-technical-documentation)
- [Configuration](#-configuration)
- [Development](#-development)
- [Deployment](#-deployment)
- [FAQ](#-faq)
- [Contributing](#-contributing)
- [License](#-license)

## 🚀 Quick Start

### Prerequisites

- **Node.js** 12.22.9+ (optimized for this version)
- **Python** 3.7+
- **npm** 6+
- **4GB+ RAM**
- **10GB+ available disk space**
- **NVIDIA GPU** with 8GB+ VRAM (recommended for AI acceleration)

### One-Click Setup

=======
# EasyVideo - AI视频可视化创作应用

一个完整的AI视频创作平台，集成了Prompt优化、图像生成、视频生成、分镜创作和项目管理等功能。

## 功能特性

### 🎬 分镜创作
- **智能分镜脚本生成**：基于故事描述自动生成详细分镜脚本
- **分镜图像生成**：为每个分镜生成首尾关键帧图像
- **分镜视频制作**：将分镜图像转换为流畅视频
- **视频拼接合成**：自动合并所有分镜为完整视频
- **转场效果**：支持添加专业转场效果

### 🖼️ 图像生成
- **文本到图像**：使用FLUX模型生成高质量图像
- **图像编辑**：支持图像修改和优化
- **图像变体**：生成同一主题的多种变体
- **超分辨率**：提升图像分辨率和质量
- **批量生成**：一次生成多张图像

### 🎥 视频生成
- **文本到视频**：使用Wan2.2模型生成视频
- **图像到视频**：将静态图像转换为动态视频
- **视频合并**：合并多个视频片段
- **视频信息获取**：查看视频详细信息

### ✨ Prompt优化
- **智能优化**：使用Qwen2.5-VL模型优化提示词
- **多种公式**：支持通用型、细节型、剧情型、艺术型四种优化公式
- **批量优化**：一次优化多个提示词
- **优化历史**：保存和查看优化记录

### 📁 项目管理
- **项目创建**：创建和管理多个项目
- **文件组织**：自动整理图像、视频和脚本文件
- **项目导出**：导出完整项目包
- **项目导入**：导入已有项目
- **统计信息**：查看项目详细统计

## 技术架构

### 模型支持
- **Prompt优化**：Qwen2.5-VL-3B-Instruct
- **图像生成**：FLUX.1-Krea-dev, FLUX.1-Kontext-dev
- **视频生成**：Wan2.2-T2V-A14B, Wan2.2-I2V-A14B, Wan2.2-TI2V-5B

### 框架依赖
- **UI框架**：Streamlit
- **AI框架**：DiffSynth-Studio
- **图像处理**：PIL, OpenCV
- **视频处理**：OpenCV, FFmpeg

## 安装部署

### 环境要求
- Python 3.8+
- CUDA 11.8+ (GPU推荐)
- 32GB GPU显存 (推荐)
- 16GB+ 系统内存

### 安装步骤

1. **克隆项目**
>>>>>>> 7b9b28e3
```bash
# Clone the repository
git clone <repository-url>
cd EasyVideo

# One-click startup (installs dependencies and starts all services)
./start.sh
```

### Access the Application

- **Frontend**: http://localhost:5173
- **Backend API**: http://localhost:3001
- **AI Service**: http://localhost:8001

### Quick Demo

1. **Text-to-Image**: Enter "A beautiful sunset over mountains" → Generate high-quality image
2. **Image-to-Video**: Upload the generated image → Create 4-second video
3. **Project Export**: Save and export your creation

## 🏗️ Architecture Overview

```mermaid
graph TB
    subgraph "Frontend Layer"
        A[React App<br/>Port: 5173]
        A1[Pages]
        A2[Components]
        A3[State Management]
        A --> A1
        A --> A2
        A --> A3
    end
    
    subgraph "Backend Layer"
        B[Node.js API<br/>Port: 3001]
        B1[Routes]
        B2[Middleware]
        B3[Services]
        B --> B1
        B --> B2
        B --> B3
    end
    
    subgraph "AI Service Layer"
        C[Python FastAPI<br/>Port: 8001]
        C1[Prompt Optimizer]
        C2[Image Generator]
        C3[Video Generator]
        C4[Storyboard Generator]
        C --> C1
        C --> C2
        C --> C3
        C --> C4
    end
    
    subgraph "AI Models"
        D[FLUX Models]
        E[Wan-AI Models]
        F[Qwen Models]
    end
    
    subgraph "Storage"
        G[File System]
        G1[Projects]
        G2[Outputs]
        G3[Temp Files]
        G --> G1
        G --> G2
        G --> G3
    end
    
    A --> B
    B --> C
    C --> D
    C --> E
    C --> F
    B --> G
    C --> G
```

## 📁 Project Structure

```
EasyVideo/
├── frontend/                 # React frontend application
│   ├── src/
│   │   ├── components/      # Reusable UI components
│   │   ├── pages/          # Application pages
│   │   ├── hooks/          # Custom React hooks
│   │   ├── services/       # API service layer
│   │   ├── store/          # State management (Zustand)
│   │   └── utils/          # Utility functions
│   ├── package.json        # Frontend dependencies
│   └── vite.config.ts      # Vite configuration
├── backend/                 # Node.js backend service
│   ├── src/
│   │   ├── routes/         # API route definitions
│   │   ├── controllers/    # Request handlers
│   │   ├── middleware/     # Express middleware
│   │   ├── services/       # Business logic
│   │   └── utils/          # Backend utilities
│   ├── package.json        # Backend dependencies
│   └── tsconfig.json       # TypeScript configuration
├── ai-service/             # Python AI service
│   ├── modules/            # AI processing modules
│   │   ├── image_generator.py    # FLUX image generation
│   │   ├── video_generator.py    # Wan-AI video generation
│   │   ├── prompt_optimizer.py   # Prompt optimization
│   │   └── storyboard_generator.py # Storyboard creation
│   ├── api_server.py       # FastAPI server
│   └── requirements.txt    # Python dependencies
├── config/                 # Configuration files
│   ├── config.json         # Main configuration
│   └── default.json        # Default settings
├── outputs/                # Generated content
│   ├── images/            # Generated images
│   └── videos/            # Generated videos
├── projects/              # User projects
├── scripts/               # Utility scripts
├── start.sh              # One-click startup script
├── stop.sh               # Service stop script
└── .env.example          # Environment variables template
```

## 🎯 Feature Mapping

| Feature | Entry Point | Core Module | Configuration |
|---------|-------------|-------------|---------------|
| **Text-to-Image** | [`frontend/src/pages/TextToImagePage.tsx`](frontend/src/pages/TextToImagePage.tsx) | [`ai-service/modules/image_generator.py`](ai-service/modules/image_generator.py) | [`config/config.json`](config/config.json) |
| **Image-to-Video** | [`frontend/src/pages/ImageToVideoPage.tsx`](frontend/src/pages/ImageToVideoPage.tsx) | [`ai-service/modules/video_generator.py`](ai-service/modules/video_generator.py) | [`config/config.json`](config/config.json) |
| **Storyboard Generation** | [`frontend/src/pages/StoryboardPage.tsx`](frontend/src/pages/StoryboardPage.tsx) | [`ai-service/modules/storyboard_generator.py`](ai-service/modules/storyboard_generator.py) | [`config/config.json`](config/config.json) |
| **Project Management** | [`frontend/src/pages/ProjectPage.tsx`](frontend/src/pages/ProjectPage.tsx) | [`backend/src/routes/projects.ts`](backend/src/routes/projects.ts) | [`backend/src/services/`](backend/src/services/) |
| **Prompt Optimization** | API Integration | [`ai-service/modules/prompt_optimizer.py`](ai-service/modules/prompt_optimizer.py) | [`config/config.json`](config/config.json) |

## 📚 Technical Documentation

### Module Documentation

For detailed technical documentation of each module, please refer to:

- **[AI Service](ai-service/README.md)** - Python-based AI processing service with FLUX and Wan-AI models
- **[Backend](backend/README.md)** - Node.js API server and middleware layer
- **[Frontend](frontend/README.md)** - React-based web application interface
- **[Configuration](config/README.md)** - System configuration and model management

<details>
<summary><strong>Frontend Architecture</strong></summary>

### Technology Stack
- **Framework**: React 17.0.2 with TypeScript
- **Build Tool**: Vite 2.9.18
- **Styling**: Tailwind CSS 3.1.8
- **State Management**: Zustand 4.1.5
- **Routing**: React Router DOM 6.3.0
- **HTTP Client**: Axios 0.27.2
- **UI Components**: Lucide React, Framer Motion

### Key Features
- Component-based architecture
- TypeScript for type safety
- Responsive design with Tailwind CSS
- Real-time progress tracking
- Error boundary implementation
- Hot module replacement for development

### Development Commands
```bash
cd frontend
npm run dev     # Start development server
npm run build   # Build for production
npm run preview # Preview production build
```
Tips：
diffsynth库需要从最新的github仓库下载：<https://github.com/modelscope/DiffSynth-Studio>
```bash
git clone https://github.com/modelscope/DiffSynth-Studio.git  
cd DiffSynth-Studio
pip install -e .
```

<<<<<<< HEAD
</details>

<details>
<summary><strong>Backend Services</strong></summary>

### Technology Stack
- **Runtime**: Node.js with Express.js 4.17.1
- **Language**: TypeScript 4.3.5
- **File Upload**: Multer 1.4.2
- **CORS**: Enabled for cross-origin requests
- **Static Files**: Served from outputs and projects directories
=======
3. **验证模型路径**
确保以下模型已下载到指定位置：
- `./Qwen/Qwen2.5-VL-3B-Instruct`
- `./Wan-AI/Wan2.2-T2V-A14B`
- `./Wan-AI/Wan2.2-I2V-A14B`
- `./black-forest-labs/FLUX.1-Krea-dev`
- `./black-forest-labs/FLUX.1-Kontext-dev`
>>>>>>> 7b9b28e3

### API Endpoints
- `GET /api/system/status` - System health check
- `POST /api/generation/text-to-image` - Text-to-image generation
- `POST /api/generation/image-to-video` - Image-to-video conversion
- `GET /api/projects` - List user projects
- `POST /api/projects` - Create new project

### Development Commands
```bash
cd backend
npm run dev     # Start development server
npm run build   # Compile TypeScript
npm start       # Start production server
```

</details>

<details>
<summary><strong>AI Models & Processing</strong></summary>

### Supported Models
- **FLUX.1-Krea-dev**: High-quality image generation
- **FLUX.1-Kontext-dev**: Image editing and enhancement
- **Wan2.2-I2V-A14B**: Image-to-video conversion
- **Qwen2.5-VL-3B-Instruct**: Prompt optimization

### Model Configuration
Models are configured in [`config/config.json`](config/config.json):
```json
{
  "models": {
    "flux": {
      "path": "/path/to/flux/model",
      "enabled": true,
      "description": "Image generation model"
    }
  }
}
```

### Performance Optimization
- Lazy model loading to reduce memory usage
- GPU memory management with configurable limits
- Automatic model unloading after generation
- Batch processing support

</details>

<details>
<summary><strong>Configuration & Environment</strong></summary>

### Environment Setup
1. Copy environment template:
   ```bash
   cp .env.example .env
   ```

2. Configure essential variables:
   ```bash
   BACKEND_PORT=3001
   AI_SERVICE_PORT=8001
   FRONTEND_PORT=5173
   CUDA_VISIBLE_DEVICES=0
   ```

### System Configuration
Main configuration in [`config/config.json`](config/config.json):
- Model paths and settings
- GPU memory limits
- Generation parameters
- Output directories

</details>

## ⚙️ Configuration

### Model Setup

1. **Download AI Models** (optional for full functionality):
   - FLUX models for image generation
   - Wan-AI models for video generation
   - Qwen models for prompt optimization

2. **Update Configuration**:
   Edit [`config/config.json`](config/config.json) with your model paths:
   ```json
   {
     "models": {
       "flux": {
         "path": "/path/to/your/flux/model",
         "enabled": true
       }
     }
   }
   ```

### Environment Variables

Copy [`.env.example`](.env.example) to `.env` and configure:

```bash
# Service Ports
BACKEND_PORT=3001
AI_SERVICE_PORT=8001
FRONTEND_PORT=5173

# GPU Configuration
CUDA_VISIBLE_DEVICES=0

# Storage Paths
OUTPUT_DIR=./outputs
PROJECT_DIR=./projects
```

## 🛠️ Development

### Manual Installation

If you prefer manual setup over the one-click script:

```bash
# Install frontend dependencies
cd frontend
npm install --legacy-peer-deps

# Install backend dependencies
cd ../backend
npm install

# Install AI service dependencies
cd ../ai-service
pip install -r requirements.txt
```

### Development Mode

Start each service in development mode:

```bash
# Terminal 1: Frontend
cd frontend && npm run dev

# Terminal 2: Backend
cd backend && npm run dev

# Terminal 3: AI Service
cd ai-service && python api_server.py
```

### Testing

```bash
# Test AI functions
python test_functions.py

# Test video generation
python test_video_generation.py
```

## 🚀 Deployment

### Production Build

```bash
# Build frontend
cd frontend && npm run build

# Build backend
cd backend && npm run build

# Start production services
./start.sh
```

### Docker Deployment (Coming Soon)

```bash
# Build and run with Docker Compose
docker-compose up -d
```

## ❓ FAQ

<details>
<summary><strong>Installation Issues</strong></summary>

**Q: Dependencies installation fails**
```bash
# Clear cache and reinstall
npm cache clean --force
rm -rf node_modules package-lock.json
npm install --legacy-peer-deps
```

**Q: Port already in use**
```bash
# Check port usage
lsof -i :3001
lsof -i :5173
lsof -i :8001

# Stop all services
./stop.sh
```

</details>

<details>
<summary><strong>Performance Issues</strong></summary>

**Q: GPU out of memory**
- Reduce batch size in configuration
- Lower GPU memory limit in [`config/config.json`](config/config.json)
- Use smaller models or enable model quantization

**Q: Slow generation speed**
- Verify GPU drivers and CUDA installation
- Check model precision settings
- Increase system RAM

</details>

<details>
<summary><strong>Model Issues</strong></summary>

**Q: Models not loading**
- Verify model paths in [`config/config.json`](config/config.json)
- Check model file permissions
- Ensure sufficient disk space

**Q: Generation quality issues**
- Adjust generation parameters
- Try prompt optimization
- Verify model versions

</details>

## 🤝 Contributing

We welcome contributions! Please see our [Contributing Guidelines](CONTRIBUTING.md) for details.

### Development Workflow

1. Fork the repository
2. Create a feature branch: `git checkout -b feature/amazing-feature`
3. Make your changes and test thoroughly
4. Commit with conventional commits: `git commit -m 'feat: add amazing feature'`
5. Push to your branch: `git push origin feature/amazing-feature`
6. Open a Pull Request

### Code Standards

- **Frontend**: ESLint + Prettier for TypeScript/React
- **Backend**: TypeScript strict mode
- **AI Service**: PEP 8 for Python
- **Commits**: Conventional Commits specification

## 📄 License

This project is licensed under the MIT License - see the [LICENSE](LICENSE) file for details.

## 🙏 Acknowledgments

- **[React](https://reactjs.org/)** - Frontend framework
- **[Express.js](https://expressjs.com/)** - Backend framework
- **[FastAPI](https://fastapi.tiangolo.com/)** - AI service framework
- **[Tailwind CSS](https://tailwindcss.com/)** - CSS framework
- **[Vite](https://vitejs.dev/)** - Build tool
- **FLUX Models** - Image generation capabilities
- **Wan-AI Models** - Video generation capabilities

---

**EasyVideo** - Transforming ideas into visual stories with AI! 🎬✨

For support, please [open an issue](../../issues) or contact the development team.<|MERGE_RESOLUTION|>--- conflicted
+++ resolved
@@ -1,4 +1,3 @@
-<<<<<<< HEAD
 # EasyVideo - AI-Powered Video Creation Platform
 
 > **[中文文档](README_zh-CN.md) | English**
@@ -48,71 +47,6 @@
 
 ### One-Click Setup
 
-=======
-# EasyVideo - AI视频可视化创作应用
-
-一个完整的AI视频创作平台，集成了Prompt优化、图像生成、视频生成、分镜创作和项目管理等功能。
-
-## 功能特性
-
-### 🎬 分镜创作
-- **智能分镜脚本生成**：基于故事描述自动生成详细分镜脚本
-- **分镜图像生成**：为每个分镜生成首尾关键帧图像
-- **分镜视频制作**：将分镜图像转换为流畅视频
-- **视频拼接合成**：自动合并所有分镜为完整视频
-- **转场效果**：支持添加专业转场效果
-
-### 🖼️ 图像生成
-- **文本到图像**：使用FLUX模型生成高质量图像
-- **图像编辑**：支持图像修改和优化
-- **图像变体**：生成同一主题的多种变体
-- **超分辨率**：提升图像分辨率和质量
-- **批量生成**：一次生成多张图像
-
-### 🎥 视频生成
-- **文本到视频**：使用Wan2.2模型生成视频
-- **图像到视频**：将静态图像转换为动态视频
-- **视频合并**：合并多个视频片段
-- **视频信息获取**：查看视频详细信息
-
-### ✨ Prompt优化
-- **智能优化**：使用Qwen2.5-VL模型优化提示词
-- **多种公式**：支持通用型、细节型、剧情型、艺术型四种优化公式
-- **批量优化**：一次优化多个提示词
-- **优化历史**：保存和查看优化记录
-
-### 📁 项目管理
-- **项目创建**：创建和管理多个项目
-- **文件组织**：自动整理图像、视频和脚本文件
-- **项目导出**：导出完整项目包
-- **项目导入**：导入已有项目
-- **统计信息**：查看项目详细统计
-
-## 技术架构
-
-### 模型支持
-- **Prompt优化**：Qwen2.5-VL-3B-Instruct
-- **图像生成**：FLUX.1-Krea-dev, FLUX.1-Kontext-dev
-- **视频生成**：Wan2.2-T2V-A14B, Wan2.2-I2V-A14B, Wan2.2-TI2V-5B
-
-### 框架依赖
-- **UI框架**：Streamlit
-- **AI框架**：DiffSynth-Studio
-- **图像处理**：PIL, OpenCV
-- **视频处理**：OpenCV, FFmpeg
-
-## 安装部署
-
-### 环境要求
-- Python 3.8+
-- CUDA 11.8+ (GPU推荐)
-- 32GB GPU显存 (推荐)
-- 16GB+ 系统内存
-
-### 安装步骤
-
-1. **克隆项目**
->>>>>>> 7b9b28e3
 ```bash
 # Clone the repository
 git clone <repository-url>
@@ -287,15 +221,7 @@
 npm run build   # Build for production
 npm run preview # Preview production build
 ```
-Tips：
-diffsynth库需要从最新的github仓库下载：<https://github.com/modelscope/DiffSynth-Studio>
-```bash
-git clone https://github.com/modelscope/DiffSynth-Studio.git  
-cd DiffSynth-Studio
-pip install -e .
-```
-
-<<<<<<< HEAD
+
 </details>
 
 <details>
@@ -307,15 +233,6 @@
 - **File Upload**: Multer 1.4.2
 - **CORS**: Enabled for cross-origin requests
 - **Static Files**: Served from outputs and projects directories
-=======
-3. **验证模型路径**
-确保以下模型已下载到指定位置：
-- `./Qwen/Qwen2.5-VL-3B-Instruct`
-- `./Wan-AI/Wan2.2-T2V-A14B`
-- `./Wan-AI/Wan2.2-I2V-A14B`
-- `./black-forest-labs/FLUX.1-Krea-dev`
-- `./black-forest-labs/FLUX.1-Kontext-dev`
->>>>>>> 7b9b28e3
 
 ### API Endpoints
 - `GET /api/system/status` - System health check
@@ -338,10 +255,9 @@
 <summary><strong>AI Models & Processing</strong></summary>
 
 ### Supported Models
-- **FLUX.1-Krea-dev**: High-quality image generation
-- **FLUX.1-Kontext-dev**: Image editing and enhancement
-- **Wan2.2-I2V-A14B**: Image-to-video conversion
-- **Qwen2.5-VL-3B-Instruct**: Prompt optimization
+- **Prompt优化**: Qwen2.5-VL-3B-Instruct
+- **图像生成**: FLUX.1-Krea-dev, FLUX.1-Kontext-dev
+- **视频生成**: Wan2.2-T2V-A14B, Wan2.2-I2V-A14B, Wan2.2-TI2V-5B
 
 ### Model Configuration
 Models are configured in [`config/config.json`](config/config.json):
@@ -450,6 +366,21 @@
 cd ../ai-service
 pip install -r requirements.txt
 ```
+Tips：
+diffsynth库需要从最新的github仓库下载：<https://github.com/modelscope/DiffSynth-Studio>
+```bash
+git clone https://github.com/modelscope/DiffSynth-Studio.git  
+cd DiffSynth-Studio
+pip install -e .
+```
+
+3. **验证模型路径**
+确保以下模型已下载到指定位置：
+- `./Qwen/Qwen2.5-VL-3B-Instruct`
+- `./Wan-AI/Wan2.2-T2V-A14B`
+- `./Wan-AI/Wan2.2-I2V-A14B`
+- `./black-forest-labs/FLUX.1-Krea-dev`
+- `./black-forest-labs/FLUX.1-Kontext-dev`
 
 ### Development Mode
 
